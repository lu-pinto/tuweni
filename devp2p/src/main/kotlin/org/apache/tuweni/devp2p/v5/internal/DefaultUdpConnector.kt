/*
 * Licensed to the Apache Software Foundation (ASF) under one or more
 * contributor license agreements.  See the NOTICE file distributed with
 * this work for additional information regarding copyright ownership.
 * The ASF licenses this file to You under the Apache License, Version 2.0
 * (the "License"); you may not use this file except in compliance with
 * the License.  You may obtain a copy of the License at
 *
 *      http://www.apache.org/licenses/LICENSE-2.0
 *
 * Unless required by applicable law or agreed to in writing, software
 * distributed under the License is distributed on an "AS IS" BASIS,
 * WITHOUT WARRANTIES OR CONDITIONS OF ANY KIND, either express or implied.
 * See the License for the specific language governing permissions and
 * limitations under the License.
 */
package org.apache.tuweni.devp2p.v5.internal

import com.google.common.cache.Cache
import com.google.common.cache.CacheBuilder
import com.google.common.cache.RemovalCause
import kotlinx.coroutines.CoroutineScope
import kotlinx.coroutines.Dispatchers
import kotlinx.coroutines.Job
import kotlinx.coroutines.delay
import kotlinx.coroutines.launch
import org.apache.tuweni.bytes.Bytes
import org.apache.tuweni.crypto.Hash
import org.apache.tuweni.crypto.SECP256K1
import org.apache.tuweni.devp2p.EthereumNodeRecord
import org.apache.tuweni.devp2p.v5.AuthenticationProvider
import org.apache.tuweni.devp2p.v5.ENRStorage
import org.apache.tuweni.devp2p.v5.MessageHandler
import org.apache.tuweni.devp2p.v5.MessageObserver
import org.apache.tuweni.devp2p.v5.PacketCodec
import org.apache.tuweni.devp2p.v5.UdpConnector
import org.apache.tuweni.devp2p.v5.internal.handler.FindNodeMessageHandler
import org.apache.tuweni.devp2p.v5.internal.handler.NodesMessageHandler
import org.apache.tuweni.devp2p.v5.internal.handler.PingMessageHandler
import org.apache.tuweni.devp2p.v5.internal.handler.PongMessageHandler
import org.apache.tuweni.devp2p.v5.internal.handler.RandomMessageHandler
import org.apache.tuweni.devp2p.v5.internal.handler.RegConfirmationMessageHandler
import org.apache.tuweni.devp2p.v5.internal.handler.RegTopicMessageHandler
import org.apache.tuweni.devp2p.v5.internal.handler.TicketMessageHandler
import org.apache.tuweni.devp2p.v5.internal.handler.TopicQueryMessageHandler
import org.apache.tuweni.devp2p.v5.internal.handler.WhoAreYouMessageHandler
import org.apache.tuweni.devp2p.v5.misc.HandshakeInitParameters
import org.apache.tuweni.devp2p.v5.misc.TrackingMessage
import org.apache.tuweni.devp2p.v5.packet.FindNodeMessage
import org.apache.tuweni.devp2p.v5.packet.NodesMessage
import org.apache.tuweni.devp2p.v5.packet.PingMessage
import org.apache.tuweni.devp2p.v5.packet.PongMessage
import org.apache.tuweni.devp2p.v5.packet.RandomMessage
import org.apache.tuweni.devp2p.v5.packet.RegConfirmationMessage
import org.apache.tuweni.devp2p.v5.packet.RegTopicMessage
import org.apache.tuweni.devp2p.v5.packet.TicketMessage
import org.apache.tuweni.devp2p.v5.packet.TopicQueryMessage
import org.apache.tuweni.devp2p.v5.packet.UdpMessage
import org.apache.tuweni.devp2p.v5.packet.WhoAreYouMessage
import org.apache.tuweni.devp2p.v5.storage.DefaultENRStorage
import org.apache.tuweni.devp2p.v5.storage.RoutingTable
import org.apache.tuweni.devp2p.v5.topic.TicketHolder
import org.apache.tuweni.devp2p.v5.topic.TopicRegistrar
import org.apache.tuweni.devp2p.v5.topic.TopicTable
import org.apache.tuweni.net.coroutines.CoroutineDatagramChannel
import java.net.InetSocketAddress
import java.nio.ByteBuffer
import java.time.Duration
import java.util.logging.Logger
import kotlin.coroutines.CoroutineContext

class DefaultUdpConnector(
  private val bindAddress: InetSocketAddress,
  private val keyPair: SECP256K1.KeyPair,
  private val selfEnr: Bytes,
  private val enrStorage: ENRStorage = DefaultENRStorage(),
  private val receiveChannel: CoroutineDatagramChannel = CoroutineDatagramChannel.open(),
  private val nodesTable: RoutingTable = RoutingTable(selfEnr),
<<<<<<< HEAD
  private val topicTable: TopicTable = TopicTable(),
  private val ticketHolder: TicketHolder = TicketHolder(),
  private val authenticatingPeers: MutableMap<InetSocketAddress, Bytes> = mutableMapOf(),
  private val authenticationProvider: AuthenticationProvider = DefaultAuthenticationProvider(keyPair, nodesTable),
=======
>>>>>>> 48bab29c
  private val packetCodec: PacketCodec = DefaultPacketCodec(keyPair, nodesTable),
  private val selfNodeRecord: EthereumNodeRecord = EthereumNodeRecord.fromRLP(selfEnr),
  private val messageListeners: MutableList<MessageObserver> = mutableListOf(),
  override val coroutineContext: CoroutineContext = Dispatchers.IO
) : UdpConnector, CoroutineScope {

  private val log: Logger = Logger.getLogger(DefaultUdpConnector::class.java.simpleName)

  private val randomMessageHandler: MessageHandler<RandomMessage> = RandomMessageHandler()
  private val whoAreYouMessageHandler: MessageHandler<WhoAreYouMessage> = WhoAreYouMessageHandler()
  private val findNodeMessageHandler: MessageHandler<FindNodeMessage> = FindNodeMessageHandler()
  private val nodesMessageHandler: MessageHandler<NodesMessage> = NodesMessageHandler()
  private val pingMessageHandler: MessageHandler<PingMessage> = PingMessageHandler()
  private val pongMessageHandler: MessageHandler<PongMessage> = PongMessageHandler()
  private val regConfirmationMessageHandler: MessageHandler<RegConfirmationMessage> = RegConfirmationMessageHandler()
  private val regTopicMessageHandler: MessageHandler<RegTopicMessage> = RegTopicMessageHandler()
  private val ticketMessageHandler: MessageHandler<TicketMessage> = TicketMessageHandler()
  private val topicQueryMessageHandler: MessageHandler<TopicQueryMessage> = TopicQueryMessageHandler()

  private val topicRegistrar = TopicRegistrar(coroutineContext, this)

  private val askedNodes: MutableList<Bytes> = mutableListOf()

  private val pendingMessages: Cache<String, TrackingMessage> = CacheBuilder.newBuilder()
    .expireAfterWrite(Duration.ofMillis(REQUEST_TIMEOUT))
    .build()
  private val pings: Cache<String, Bytes> = CacheBuilder.newBuilder()
    .expireAfterWrite(Duration.ofMillis(REQUEST_TIMEOUT + PING_TIMEOUT))
    .removalListener<String, Bytes> {
      if (RemovalCause.EXPIRED == it.cause) {
        getNodesTable().evict(it.value)
      }
    }.build()

  private lateinit var refreshJob: Job
  private lateinit var receiveJob: Job
  private lateinit var lookupJob: Job

  override fun available(): Boolean = receiveChannel.isOpen

  override fun started(): Boolean = ::receiveJob.isInitialized && available()

  override fun getEnrBytes(): Bytes = selfEnr

  override fun getEnr(): EthereumNodeRecord = selfNodeRecord

  override fun getNodeRecords(): ENRStorage = enrStorage

  override fun getNodesTable(): RoutingTable = nodesTable

  override fun getNodeKeyPair(): SECP256K1.KeyPair = keyPair

  override fun getPendingMessage(authTag: Bytes): TrackingMessage = pendingMessages.getIfPresent(authTag.toHexString())
    ?: throw IllegalArgumentException("Pending message not found")
<<<<<<< HEAD

=======
>>>>>>> 48bab29c

  override fun start() {
    receiveChannel.bind(bindAddress)

    receiveJob = receiveDatagram()
    lookupJob = lookupNodes()
    refreshJob = refreshNodesTable()
  }

  override fun send(
    address: InetSocketAddress,
    message: UdpMessage,
    destNodeId: Bytes,
    handshakeParams: HandshakeInitParameters?
  ) {
    launch {
      val encodeResult = packetCodec.encode(message, destNodeId, handshakeParams)
      pendingMessages.put(encodeResult.authTag.toHexString(), TrackingMessage(message, destNodeId))
      receiveChannel.send(ByteBuffer.wrap(encodeResult.content.toArray()), address)
    }
  }

  override fun terminate() {
    receiveChannel.close()

    refreshJob.cancel()
    lookupJob.cancel()
    receiveJob.cancel()
  }

  override fun attachObserver(observer: MessageObserver) {
    messageListeners.add(observer)
  }

  override fun detachObserver(observer: MessageObserver) {
    messageListeners.remove(observer)
  }

<<<<<<< HEAD
  override fun addPendingNodeId(address: InetSocketAddress, nodeId: Bytes) {
    authenticatingPeers[address] = nodeId
  }

  override fun findPendingNodeId(address: InetSocketAddress): Bytes {
    val result = authenticatingPeers[address]
      ?: throw IllegalArgumentException("Authenticated peer not found with address ${address.hostName}:${address.port}")
    authenticatingPeers.remove(address)
    return result
  }

  override fun getTopicTable(): TopicTable = topicTable

  override fun getTicketHolder(): TicketHolder = ticketHolder

  override fun getTopicRegistrar(): TopicRegistrar = topicRegistrar

=======
>>>>>>> 48bab29c
  override fun getAwaitingPongRecord(nodeId: Bytes): Bytes? {
    val nodeIdHex = nodeId.toHexString()
    val result = pings.getIfPresent(nodeIdHex)
    pings.invalidate(nodeIdHex)
    return result
  }

  override fun getSessionInitiatorKey(nodeId: Bytes): Bytes {
    return authenticationProvider.findSessionKey(nodeId.toHexString())?.initiatorKey
      ?: throw IllegalArgumentException("Session key not found.")
  }

  // Lookup nodes
  private fun lookupNodes() = launch {
    while (true) {
      val nearestNodes = getNodesTable().nearest(selfEnr)
      if (REQUIRED_LOOKUP_NODES > nearestNodes.size) {
        lookupInternal(nearestNodes)
      } else {
        askedNodes.clear()
      }
      delay(LOOKUP_REFRESH_RATE)
    }
  }

  private fun lookupInternal(nearest: List<Bytes>) {
    val nonAskedNodes = nearest - askedNodes
    val targetNode = if (nonAskedNodes.isNotEmpty()) nonAskedNodes.random() else Bytes.random(32)
    val distance = getNodesTable().distanceToSelf(targetNode)
<<<<<<< HEAD
    for (target in nearest.take(3)) {
=======
    for (target in nearest.take(LOOKUP_MAX_REQUESTED_NODES)) {
>>>>>>> 48bab29c
      val enr = EthereumNodeRecord.fromRLP(target)
      val message = FindNodeMessage(distance = distance)
      val address = InetSocketAddress(enr.ip(), enr.udp())
      send(address, message, Hash.sha2_256(target))
      askedNodes.add(target)
    }
  }

  // Process packets
  private fun receiveDatagram() = launch {
    while (receiveChannel.isOpen) {
      val datagram = ByteBuffer.allocate(UdpMessage.MAX_UDP_MESSAGE_SIZE)
      val address = receiveChannel.receive(datagram) as InetSocketAddress
      datagram.flip()
      launch {
        try {
          processDatagram(datagram, address)
        } catch (ex: Exception) {
          log.warning("${ex.message}")
        }
      }
    }
  }

  private fun processDatagram(datagram: ByteBuffer, address: InetSocketAddress) {
    if (datagram.limit() > UdpMessage.MAX_UDP_MESSAGE_SIZE) {
      return
    }
    val messageBytes = Bytes.wrapByteBuffer(datagram)
    val decodeResult = packetCodec.decode(messageBytes)
    val message = decodeResult.message
    when (message) {
      is RandomMessage -> randomMessageHandler.handle(message, address, decodeResult.srcNodeId, this)
      is WhoAreYouMessage -> whoAreYouMessageHandler.handle(message, address, decodeResult.srcNodeId, this)
      is FindNodeMessage -> findNodeMessageHandler.handle(message, address, decodeResult.srcNodeId, this)
      is NodesMessage -> nodesMessageHandler.handle(message, address, decodeResult.srcNodeId, this)
      is PingMessage -> pingMessageHandler.handle(message, address, decodeResult.srcNodeId, this)
      is PongMessage -> pongMessageHandler.handle(message, address, decodeResult.srcNodeId, this)
      is RegTopicMessage -> regTopicMessageHandler.handle(message, address, decodeResult.srcNodeId, this)
      is RegConfirmationMessage -> regConfirmationMessageHandler.handle(message, address, decodeResult.srcNodeId, this)
      is TicketMessage -> ticketMessageHandler.handle(message, address, decodeResult.srcNodeId, this)
      is TopicQueryMessage -> topicQueryMessageHandler.handle(message, address, decodeResult.srcNodeId, this)
      else -> throw IllegalArgumentException("Unexpected message has been received - ${message::class.java.simpleName}")
    }
    messageListeners.forEach { it.observe(message) }
  }

  // Ping nodes
  private fun refreshNodesTable(): Job = launch {
    while (true) {
      if (!getNodesTable().isEmpty()) {
        val enrBytes = getNodesTable().random()
        val nodeId = Hash.sha2_256(enrBytes)
        if (null == pings.getIfPresent(nodeId.toHexString())) {
          val enr = EthereumNodeRecord.fromRLP(enrBytes)
          val address = InetSocketAddress(enr.ip(), enr.udp())
          val message = PingMessage(enrSeq = enr.seq)

          send(address, message, nodeId)
          pings.put(nodeId.toHexString(), enrBytes)
        }
      }
      delay(TABLE_REFRESH_RATE)
    }
  }

  companion object {
    private const val REQUIRED_LOOKUP_NODES: Int = 16
    private const val LOOKUP_MAX_REQUESTED_NODES: Int = 3

    private const val LOOKUP_REFRESH_RATE: Long = 3000
    private const val TABLE_REFRESH_RATE: Long = 1000
    private const val REQUEST_TIMEOUT: Long = 1000
    private const val PING_TIMEOUT: Long = 500
  }
}<|MERGE_RESOLUTION|>--- conflicted
+++ resolved
@@ -76,13 +76,10 @@
   private val enrStorage: ENRStorage = DefaultENRStorage(),
   private val receiveChannel: CoroutineDatagramChannel = CoroutineDatagramChannel.open(),
   private val nodesTable: RoutingTable = RoutingTable(selfEnr),
-<<<<<<< HEAD
   private val topicTable: TopicTable = TopicTable(),
   private val ticketHolder: TicketHolder = TicketHolder(),
   private val authenticatingPeers: MutableMap<InetSocketAddress, Bytes> = mutableMapOf(),
   private val authenticationProvider: AuthenticationProvider = DefaultAuthenticationProvider(keyPair, nodesTable),
-=======
->>>>>>> 48bab29c
   private val packetCodec: PacketCodec = DefaultPacketCodec(keyPair, nodesTable),
   private val selfNodeRecord: EthereumNodeRecord = EthereumNodeRecord.fromRLP(selfEnr),
   private val messageListeners: MutableList<MessageObserver> = mutableListOf(),
@@ -137,10 +134,6 @@
 
   override fun getPendingMessage(authTag: Bytes): TrackingMessage = pendingMessages.getIfPresent(authTag.toHexString())
     ?: throw IllegalArgumentException("Pending message not found")
-<<<<<<< HEAD
-
-=======
->>>>>>> 48bab29c
 
   override fun start() {
     receiveChannel.bind(bindAddress)
@@ -179,26 +172,6 @@
     messageListeners.remove(observer)
   }
 
-<<<<<<< HEAD
-  override fun addPendingNodeId(address: InetSocketAddress, nodeId: Bytes) {
-    authenticatingPeers[address] = nodeId
-  }
-
-  override fun findPendingNodeId(address: InetSocketAddress): Bytes {
-    val result = authenticatingPeers[address]
-      ?: throw IllegalArgumentException("Authenticated peer not found with address ${address.hostName}:${address.port}")
-    authenticatingPeers.remove(address)
-    return result
-  }
-
-  override fun getTopicTable(): TopicTable = topicTable
-
-  override fun getTicketHolder(): TicketHolder = ticketHolder
-
-  override fun getTopicRegistrar(): TopicRegistrar = topicRegistrar
-
-=======
->>>>>>> 48bab29c
   override fun getAwaitingPongRecord(nodeId: Bytes): Bytes? {
     val nodeIdHex = nodeId.toHexString()
     val result = pings.getIfPresent(nodeIdHex)
@@ -210,6 +183,12 @@
     return authenticationProvider.findSessionKey(nodeId.toHexString())?.initiatorKey
       ?: throw IllegalArgumentException("Session key not found.")
   }
+
+  override fun getTopicTable(): TopicTable = topicTable
+
+  override fun getTicketHolder(): TicketHolder = ticketHolder
+
+  override fun getTopicRegistrar(): TopicRegistrar = topicRegistrar
 
   // Lookup nodes
   private fun lookupNodes() = launch {
@@ -228,11 +207,7 @@
     val nonAskedNodes = nearest - askedNodes
     val targetNode = if (nonAskedNodes.isNotEmpty()) nonAskedNodes.random() else Bytes.random(32)
     val distance = getNodesTable().distanceToSelf(targetNode)
-<<<<<<< HEAD
-    for (target in nearest.take(3)) {
-=======
     for (target in nearest.take(LOOKUP_MAX_REQUESTED_NODES)) {
->>>>>>> 48bab29c
       val enr = EthereumNodeRecord.fromRLP(target)
       val message = FindNodeMessage(distance = distance)
       val address = InetSocketAddress(enr.ip(), enr.udp())
