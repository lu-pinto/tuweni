--- conflicted
+++ resolved
@@ -27,11 +27,8 @@
 import org.apache.tuweni.crypto.Hash
 import org.apache.tuweni.crypto.SECP256K1
 import org.apache.tuweni.devp2p.EthereumNodeRecord
-<<<<<<< HEAD
+import org.apache.tuweni.devp2p.v5.ENRStorage
 import org.apache.tuweni.devp2p.v5.AuthenticationProvider
-=======
-import org.apache.tuweni.devp2p.v5.ENRStorage
->>>>>>> 6618648c
 import org.apache.tuweni.devp2p.v5.MessageHandler
 import org.apache.tuweni.devp2p.v5.MessageObserver
 import org.apache.tuweni.devp2p.v5.PacketCodec
@@ -48,8 +45,12 @@
 import org.apache.tuweni.devp2p.v5.internal.handler.TopicQueryMessageHandler
 import org.apache.tuweni.devp2p.v5.internal.handler.WhoAreYouMessageHandler
 import org.apache.tuweni.devp2p.v5.misc.HandshakeInitParameters
-<<<<<<< HEAD
 import org.apache.tuweni.devp2p.v5.packet.FindNodeMessage
+import org.apache.tuweni.devp2p.v5.packet.RandomMessage
+import org.apache.tuweni.devp2p.v5.packet.UdpMessage
+import org.apache.tuweni.devp2p.v5.packet.WhoAreYouMessage
+import org.apache.tuweni.devp2p.v5.misc.HandshakeInitParameters
+import org.apache.tuweni.devp2p.v5.misc.TrackingMessage
 import org.apache.tuweni.devp2p.v5.packet.NodesMessage
 import org.apache.tuweni.devp2p.v5.packet.PingMessage
 import org.apache.tuweni.devp2p.v5.packet.PongMessage
@@ -63,13 +64,7 @@
 import org.apache.tuweni.devp2p.v5.topic.TicketHolder
 import org.apache.tuweni.devp2p.v5.topic.TopicRegistrar
 import org.apache.tuweni.devp2p.v5.topic.TopicTable
-=======
-import org.apache.tuweni.devp2p.v5.misc.TrackingMessage
-import org.apache.tuweni.devp2p.v5.packet.NodesMessage
-import org.apache.tuweni.devp2p.v5.packet.PingMessage
-import org.apache.tuweni.devp2p.v5.packet.PongMessage
 import org.apache.tuweni.devp2p.v5.storage.DefaultENRStorage
->>>>>>> 6618648c
 import org.apache.tuweni.net.coroutines.CoroutineDatagramChannel
 import java.net.InetSocketAddress
 import java.nio.ByteBuffer
@@ -139,7 +134,7 @@
   override fun getNodeKeyPair(): SECP256K1.KeyPair = keyPair
 
   override fun getPendingMessage(authTag: Bytes): TrackingMessage = pendingMessages.getIfPresent(authTag.toHexString())
-      ?: throw IllegalArgumentException("Pending message not found")
+    ?: throw IllegalArgumentException("Pending message not found")
 
 
   override fun start() {
@@ -190,17 +185,12 @@
     return result
   }
 
-<<<<<<< HEAD
-  override fun getNodesTable(): RoutingTable = nodesTable
-
   override fun getTopicTable(): TopicTable = topicTable
 
   override fun getTicketHolder(): TicketHolder = ticketHolder
 
   override fun getTopicRegistrar(): TopicRegistrar = topicRegistrar
 
-=======
->>>>>>> 6618648c
   override fun getAwaitingPongRecord(nodeId: Bytes): Bytes? {
     val nodeIdHex = nodeId.toHexString()
     val result = pings.getIfPresent(nodeIdHex)
@@ -208,11 +198,11 @@
     return result
   }
 
-<<<<<<< HEAD
   override fun getSessionInitiatorKey(nodeId: Bytes): Bytes {
     return authenticationProvider.findSessionKey(nodeId.toHexString())?.initiatorKey
       ?: throw IllegalArgumentException("Session key not found.")
-=======
+  }
+
   // Lookup nodes
   private fun lookupNodes() = launch {
     while (true) {
@@ -229,7 +219,7 @@
   private fun lookupInternal(nearest: List<Bytes>) {
     val targetNode = if (nearest.isNotEmpty()) nearest.random() else Bytes.random(32)
     val distance = getNodesTable().distanceToSelf(targetNode)
-    for(target in nearest.take(3)) {
+    for (target in nearest.take(3)) {
       val enr = EthereumNodeRecord.fromRLP(target)
       val message = FindNodeMessage(distance = distance)
       val address = InetSocketAddress(enr.ip(), enr.udp())
@@ -250,7 +240,6 @@
         log.warning(ex.message)
       }
     }
->>>>>>> 6618648c
   }
 
   private fun processDatagram(datagram: ByteBuffer, address: InetSocketAddress) {
