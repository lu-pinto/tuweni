/*
 * Licensed to the Apache Software Foundation (ASF) under one or more
 * contributor license agreements.  See the NOTICE file distributed with
 * this work for additional information regarding copyright ownership.
 * The ASF licenses this file to You under the Apache License, Version 2.0
 * (the "License"); you may not use this file except in compliance with
 * the License.  You may obtain a copy of the License at
 *
 *      http://www.apache.org/licenses/LICENSE-2.0
 *
 * Unless required by applicable law or agreed to in writing, software
 * distributed under the License is distributed on an "AS IS" BASIS,
 * WITHOUT WARRANTIES OR CONDITIONS OF ANY KIND, either express or implied.
 * See the License for the specific language governing permissions and
 * limitations under the License.
 */
package org.apache.tuweni.devp2p.v5

import kotlinx.coroutines.channels.Channel
import kotlinx.coroutines.runBlocking
import org.apache.tuweni.bytes.Bytes
import org.apache.tuweni.crypto.Hash
import org.apache.tuweni.crypto.SECP256K1
import org.apache.tuweni.devp2p.EthereumNodeRecord
import org.apache.tuweni.devp2p.v5.internal.DefaultAuthenticationProvider
import org.apache.tuweni.devp2p.v5.internal.DefaultPacketCodec
import org.apache.tuweni.devp2p.v5.internal.DefaultUdpConnector
import org.apache.tuweni.devp2p.v5.packet.RandomMessage
import org.apache.tuweni.devp2p.v5.packet.UdpMessage
import org.apache.tuweni.devp2p.v5.packet.WhoAreYouMessage
import org.apache.tuweni.devp2p.v5.storage.DefaultENRStorage
import org.apache.tuweni.devp2p.v5.storage.RoutingTable
import org.apache.tuweni.devp2p.v5.topic.TicketHolder
import org.apache.tuweni.devp2p.v5.topic.TopicTable
import org.apache.tuweni.junit.BouncyCastleExtension
import org.junit.jupiter.api.extension.ExtendWith
import java.net.InetAddress
import java.net.InetSocketAddress

@ExtendWith(BouncyCastleExtension::class)
abstract class AbstractIntegrationTest {

  protected fun createNode(
    port: Int = 9090,
    bootList: List<String> = emptyList(),
    enrStorage: ENRStorage = DefaultENRStorage(),
    keyPair: SECP256K1.KeyPair = SECP256K1.KeyPair.random(),
    enr: Bytes = EthereumNodeRecord.toRLP(keyPair, ip = InetAddress.getLocalHost(), udp = port),
    routingTable: RoutingTable = RoutingTable(enr),
    address: InetSocketAddress = InetSocketAddress(InetAddress.getLocalHost(), port),
    authenticationProvider: AuthenticationProvider = DefaultAuthenticationProvider(keyPair, routingTable),
    topicTable: TopicTable = TopicTable(),
    ticketHolder: TicketHolder = TicketHolder(),
    packetCodec: PacketCodec = DefaultPacketCodec(
      keyPair,
      routingTable,
      authenticationProvider = authenticationProvider
    ),
    connector: UdpConnector = DefaultUdpConnector(
      address,
      keyPair,
      enr,
      enrStorage,
      nodesTable = routingTable,
      packetCodec = packetCodec,
      authenticationProvider = authenticationProvider,
      topicTable = topicTable,
      ticketHolder = ticketHolder
    ),
    service: NodeDiscoveryService =
      DefaultNodeDiscoveryService(
        keyPair,
        port,
        enrStorage = enrStorage,
        bootstrapENRList = bootList,
        connector = connector
      )
  ): TestNode {
    service.start()
    return TestNode(
      bootList,
      port,
      enrStorage,
      keyPair,
      enr,
      address,
      routingTable,
      authenticationProvider,
      packetCodec,
      connector,
      service,
      topicTable,
      ticketHolder
    )
  }

  protected fun handshake(initiator: TestNode, recipient: TestNode): Boolean {
    initiator.enrStorage.set(recipient.enr)
    initiator.routingTable.add(recipient.enr)
    val message = RandomMessage()
    initiator.connector.send(recipient.address, message, recipient.nodeId)
    while (true) {
      if (null != recipient.authenticationProvider.findSessionKey(initiator.nodeId.toHexString())) {
        return true
      }
    }
  }

  internal fun send(initiator: TestNode, recipient: TestNode, message: UdpMessage) {
    if (message is RandomMessage || message is WhoAreYouMessage) {
      throw IllegalArgumentException("Can't send handshake initiation message")
    }
    initiator.connector.send(recipient.address, message, recipient.nodeId)
  }

<<<<<<< HEAD
  internal inline fun <reified T : UdpMessage> sendAndAwait(
=======
  protected inline fun <reified T : UdpMessage> sendAndAwait(
>>>>>>> 48bab29c
    initiator: TestNode,
    recipient: TestNode,
    message: UdpMessage
  ): T {
    val listener = object : MessageObserver {
      var result: Channel<T> = Channel()

      override fun observe(message: UdpMessage) {
        if (message is T) {
          result.offer(message)
        }
      }
    }

    return runBlocking {
      initiator.connector.attachObserver(listener)
      send(initiator, recipient, message)
      val result = listener.result.receive()
      initiator.connector.detachObserver(listener)
      result
    }
  }
}

class TestNode(
  val bootList: List<String>,
  val port: Int,
  val enrStorage: ENRStorage,
  val keyPair: SECP256K1.KeyPair,
  val enr: Bytes,
  val address: InetSocketAddress,
  val routingTable: RoutingTable,
  val authenticationProvider: AuthenticationProvider,
  val packetCodec: PacketCodec,
  val connector: UdpConnector,
  val service: NodeDiscoveryService,
  val topicTable: TopicTable,
  val ticketHolder: TicketHolder,
  val nodeId: Bytes = Hash.sha2_256(enr)
)<|MERGE_RESOLUTION|>--- conflicted
+++ resolved
@@ -113,11 +113,7 @@
     initiator.connector.send(recipient.address, message, recipient.nodeId)
   }
 
-<<<<<<< HEAD
-  internal inline fun <reified T : UdpMessage> sendAndAwait(
-=======
   protected inline fun <reified T : UdpMessage> sendAndAwait(
->>>>>>> 48bab29c
     initiator: TestNode,
     recipient: TestNode,
     message: UdpMessage
